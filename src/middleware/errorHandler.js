--- conflicted
+++ resolved
@@ -16,16 +16,10 @@
   });
 };
 
-<<<<<<< HEAD
 export const errorHandler = (ws) => (err, req, res, next) => {
   err.statusCode = err.statusCode || 500;
   err.status = err.status || "error";
-=======
-export const errorHandler = (err, req, res, next) => {
-  console.log("Error Handler");
-  // err.statusCode = err.statusCode || 500;
-  // err.status = err.status || "error";
->>>>>>> dac26339
+
 
   const env = process.env.NODE_ENV;
 
@@ -43,11 +37,7 @@
 
   if (env === "development") {
     console.error(err);
-<<<<<<< HEAD
     sendDevError(err, res);
-=======
-    // sendDevError(err, res);
->>>>>>> dac26339
   } else {
     // sendProdError(err, res);
   }
