import { getAsset, getPatientId } from "../utils/dailyRoundUtils.js";

import { BadRequestException } from "../Exception/BadRequestException.js";
import { NotFoundException } from "../Exception/NotFoundException.js";
import { ObservationsMap } from "../utils/ObservationsMap.js";
import { PrismaClient } from "@prisma/client";
import axios from "axios";
import { careApi } from "../utils/configs.js";
import { catchAsync } from "../utils/catchAsync.js";
import dayjs from "dayjs";
import { filterClients } from "../utils/wsUtils.js";
import { generateHeaders } from "../utils/assetUtils.js";
import { isValid } from "../utils/ObservationUtils.js";
import { makeDataDumpToJson } from "./helper/makeDataDump.js";
import { updateObservationAuto } from "../automation/autoDataExtractor.js";

const prisma = new PrismaClient();

const dailyRoundTag = () => new Date().toISOString() + " [Daily Round] ";

var staticObservations = [];
var activeDevices = [];
var lastRequestData = {};
var logData = [];
var statusData = [];

// [{
//   time: new Date(),
//   data: {
//     device_id: status
//   }
// }]

// start updating after 1 minutes of starting the middleware
let lastUpdatedToCare = new Date() - 59 * 60 * 1000;
// For testing purposes, setting
// let lastUpdatedToCare = new Date() - (4 * 60 * 1000 + 50 * 1000);

// Update Interval is set to 1 hour
const UPDATE_INTERVAL = 60 * 60 * 1000;
// For testing purposes, set update interval to 5 minutes
// const UPDATE_INTERVAL = 5 * 60 * 1000;
const DEFAULT_LISTING_LIMIT = 10;

const getTime = (date) => new Date(date.replace(" ", "T").concat("+0530"));

const flattenObservations = (observations) => {
  if (Array.isArray(observations)) {
    return observations.reduce((acc, observation) => {
      return acc.concat(flattenObservations(observation));
    }, []);
  } else {
    return [observations];
  }
};

const addObservation = (observation) => {
  // console.log(
  //   observation["date-time"],
  //   ": ",
  //   observation.device_id,
  //   "|",
  //   observation.observation_id
  // );
  if (activeDevices.includes(observation.device_id)) {
    staticObservations = staticObservations.map((item) => {
      if (item.device_id === observation.device_id) {
        // Slice the observations to the last DEFAULT_LISTING_LIMIT entries
        const slicedObservations =
          item.observations[observation.observation_id]?.slice(
            -DEFAULT_LISTING_LIMIT
          ) || [];
        return {
          ...item,
          observations: {
            ...item.observations,
            [observation.observation_id]: [...slicedObservations, observation],
          },
          last_updated: new Date(),
        };
      }
      return item;
    });
  } else {
    activeDevices.push(observation.device_id);
    staticObservations = [
      ...staticObservations,
      {
        device_id: observation.device_id,
        observations: {
          [observation.observation_id]: [observation],
        },
        last_updated: new Date(),
      },
    ];
  }
};

const addLogData = (newData) => {
  // Slice the log data to the last DEFAULT_LISTING_LIMIT entries
  logData = logData.slice(logData.length - DEFAULT_LISTING_LIMIT);
  logData = [
    ...logData,
    {
      dateTime: new Date(),
      data: newData,
    },
  ];
};

const updateObservationsToCare = async () => {
  // console.log(dailyRoundTag() + "updateObservationsToCare called")
  const now = new Date();
  if (now - lastUpdatedToCare < UPDATE_INTERVAL) {
    // only update once per hour
    // console.log(dailyRoundTag() + "updateObservationsToCare skipped")
    return;
  }
  lastUpdatedToCare = now;

  const getValueFromData = (data) => {
    const observationDate = getTime(data?.["date-time"]);
    const stale = now - observationDate > UPDATE_INTERVAL;

    const validData = isValid(data);
    console.log(data);
    if (!validData) {
      console.log(
        dailyRoundTag() + "Data Not Valid",
        data["observation_id"],
        "|",
        data.status,
        "|",
        data.value
      );
      return null;
    } else if (stale) {
      console.log(
        dailyRoundTag() + "Data Stale",
        data["observation_id"],
        "|",
        observationDate.toISOString(),
        "|",
        new Date().toISOString()
      );
      return null;
    } else {
      return data?.value ?? null;
    }
  };

  console.log(dailyRoundTag() + "Performing daily round");
  for (const observation of staticObservations) {
    try {
      if (now - observation.last_updated > UPDATE_INTERVAL) {
        console.log(
          dailyRoundTag() +
            "Skipping stale observations for device: " +
            observation.device_id
        );
        continue;
      }

      console.log(
        dailyRoundTag() +
          ">> Updating observation for device:" +
          observation.device_id
      );

      const asset = await getAsset(observation.device_id);
      if (asset === null) {
        console.error(
          dailyRoundTag() +
            "Asset not found for assetIp: " +
            observation.device_id
        );
        continue;
      }

      const { consultation_id, patient_id } = await getPatientId(
        asset.externalId
      );
      if (!patient_id) {
        console.error(
          dailyRoundTag() +
            "Patient not found for assetExternalId: " +
            asset.externalId
        );
        continue;
      }

      console.error(
        dailyRoundTag() + "Compiling data for assetIp: " + asset.ipAddress
      );

      const data = observation.observations;

      const rawValues = {
        taken_at: observation.last_updated,
        spo2: data["SpO2"]?.[0]?.value,
        resp: data["respiratory-rate"]?.[0]?.value,
        pulse: data["heart-rate"]?.[0]?.value ?? data["pulse-rate"]?.[0]?.value,
        temperature: data["body-temperature1"]?.[0]?.value,
        temperature_measured_at: dayjs(
          data["body-temperature1"]?.[0]?.["date-time"],
          "YYYY-MM-DD HH:mm:ss"
        ).toISOString(),
        bp: {
          systolic: data["blood-pressure"]?.[0]?.systolic?.value,
          diastolic: data["blood-pressure"]?.[0]?.diastolic?.value,
        },
      };
      console.log("Building Payload");

      // additional check to see if temperature is within range
      console.log(data);
      let temperature = getValueFromData(data["body-temperature1"]?.[0]);
      let temperature_measured_at = null;
      // const temperature_low_limit = data["body-temperature1"]?.[0]?.["low-limit"];
      // const temperature_high_limit = data["body-temperature1"]?.[0]?.["high-limit"];
      if (
        data["body-temperature1"]?.[0]?.["low-limit"] < temperature &&
        temperature < data["body-temperature1"]?.[0]?.["high-limit"]
      ) {
        temperature_measured_at = rawValues.temperature_measured_at;
      } else {
        temperature = null;
      }

      // populate blood-pressure object if data is valid
      const bp = {};
      if (
        data["blood-pressure"]?.[0]?.status === "final" &&
        now - getTime(data?.["blood-pressure"]?.[0]?.["date-time"]) <
          UPDATE_INTERVAL // check if data is not stale
      ) {
        bp.systolic = data["blood-pressure"]?.[0]?.systolic?.value ?? null;
        bp.diastolic = data["blood-pressure"]?.[0]?.diastolic?.value ?? null;
      }

      const spo2 = getValueFromData(data["SpO2"]?.[0]);
      const payload = {
        spo2,
        ventilator_spo2: spo2,
        resp: getValueFromData(data["respiratory-rate"]?.[0]),
        pulse:
          getValueFromData(data["heart-rate"]?.[0]) ??
          getValueFromData(data["pulse-rate"]?.[0]),
        temperature,
        temperature_measured_at,
        bp,
      };

      console.log(dailyRoundTag() + "Data compiled for " + asset.ipAddress);
      console.table(rawValues);
      console.table(payload);

      const payloadHasData = (payload) =>
        Object.entries(payload).some(([key, value]) => {
          if (value === null || value === undefined) {
            console.log(key, " | Value ", value);
            return false;
          } else if (typeof value === "object") {
            console.log(key, " | Object | ", value);
            return payloadHasData(value);
          }
          console.log(key, " | Value | ", value);
          return true;
        });

      //check if there is any data to update
      console.log(
        "Attempt to update data for asset: ",
        asset.ipAddress,
        "with payload: ",
        payload
      );
      if (!payloadHasData(payload)) {
        console.error(
          dailyRoundTag() + "No data to update for assetIp: " + asset.ipAddress
        );
        continue;
      }

      payload.taken_at = observation.last_updated;
      payload.rounds_type = "AUTOMATED";

      try {
        // make a JSON dump of payload comparision between the v1 and v2(auto) api

        const cameraParams = {
          // TODO: change in prod
          hostname: asset.ipAddress,
          // hostname: "192.168.1.64",
          // TODO: change in prod
          username: asset.username,
          // username: "remote_user",
          // TODO: change in prod
          password: asset.password,
          // password: "2jCkrCRSeahzKEU",
          port: asset.port ?? 80,
        };

        console.log("updateObservationsToCare:cameraParams", cameraParams);

        const v2Payload = await updateObservationAuto(cameraParams, patient_id);
<<<<<<< HEAD
        await makeDataDumpToJson(payload, v2Payload, asset.externalId, patient_id, consultation_id);
      }
      catch(err)
      {
=======
        makeDataDumpToJson(
          payload,
          v2Payload,
          asset.externalId,
          patient_id,
          consultation_id
        );
      } catch (err) {
>>>>>>> ffecf5a7
        console.log("updateObservationsToCare:Data dump failed", err);
      }
      axios
        .post(
          `${careApi}/api/v1/consultation/${consultation_id}/daily_rounds/`,
          payload,
          { headers: await generateHeaders(asset.externalId) }
        )
        .then((res) => {
          if (!process.env.SKIP_SAVING_DAILY_ROUND) {
            prisma.dailyRound.create({
              data: {
                assetId: asset.id,
                status: res.statusText,
                data: JSON.stringify(payload),
                response: JSON.stringify(res.data),
              },
            });
          }
          console.log(res.data);
          console.log(
            dailyRoundTag() +
              "Updated observation for device: " +
              asset.ipAddress
          );
          return res;
        })
        .catch((err) => {
          if (!process.env.SKIP_SAVING_DAILY_ROUND) {
            prisma.dailyRound.create({
              data: {
                assetId: asset.id,
                status: err.response.statusText,
                data: JSON.stringify(payload),
                response: JSON.stringify(err.response?.data),
              },
            });
          }
          console.log(err.response?.data || err.response?.statusText);
          console.error(
            dailyRoundTag() +
              "Error updating observations to care for assetIp: " +
              asset.ipAddress
          );
          return err.response;
        });
    } catch (error) {
      console.error(
        dailyRoundTag() +
          "Error performing observations for assetIp: " +
          observation.device_id
      );
      console.error(error);
    }
  }
  console.log(dailyRoundTag() + "Daily round finished");
};

const filterStatusData = () => {
  const MIN_IN_MS = 60000;
  statusData = statusData.filter(
    (status) => new Date() - new Date(status.time) <= 30 * MIN_IN_MS
  );
};

const parseDataAsStatus = (data) => {
  return {
    time: new Date(new Date().setSeconds(0, 0)).toISOString(),

    status: data.reduce((acc, device_observations) => {
      device_observations.forEach((observation) => {
        const { device_id, status } = observation;
        acc[device_id] =
          status?.toLowerCase() === "disconnected" ? "down" : "up";
      });

      return acc;
    }, {}),
  };
};

const addStatusData = (data) => {
  filterStatusData();

  const newStatus = parseDataAsStatus(data);

  const index = statusData.findIndex(
    (status) => status.time === newStatus.time
  );

  if (index === -1) {
    statusData.push(newStatus);
    return;
  }

  statusData[index] = {
    time: newStatus.time,
    status: {
      ...statusData[index].status,
      ...newStatus.status,
    },
  };
};

export class ObservationController {
  // static variable to hold the latest observations

  static latestObservation = new ObservationsMap();

  static getObservations(req, res) {
    const limit = req.query?.limit || DEFAULT_LISTING_LIMIT;
    const ip = req.query?.ip;

    if (!ip) {
      return res.json(staticObservations);
    }
    // console.log("Filtering");
    const filtered = Object.values(staticObservations).reduce((acc, curr) => {
      // console.log("curr", curr);
      const latestValue = curr[ip];
      return latestValue;
    }, []);
    // Sort the observation by last updated time.
    // .sort(
    //   (a, b) => new Date(a.lastObservationAt) - new Date(b.lastObservationAt)
    // )
    // // Limit the results
    // .slice(0, limit);

    return res.json(filtered ?? []);
  }

  static getLogData(req, res) {
    return res.json(logData);
  }

  static getLastRequestData(req, res) {
    return res.json(lastRequestData);
  }

  static updateObservations = (req, res) => {
    // database logic
    lastRequestData = req.body;
    // console.log("updateObservations", req.body);
    addLogData(req.body);
    addStatusData(req.body);
    const observations = req.body;
    // If req.body.observations is an array, then we need to loop through it and create a new observation for each one
    // If req.body.observations is a single object, then we need to create a new observation for it
    // If req.body.observations is undefined, then we need to return an error
    // If req.body.observations is not an array or object, then we need to return an error
    if (!observations)
      throw new BadRequestException("No observations provided");

    if (typeof observations !== "object")
      throw new BadRequestException("Invalid observations provided");

    const flattenedObservations = flattenObservations(observations);

    this.latestObservation.set(flattenedObservations);

    filterClients(req.wsInstance.getWss(), "/observations").forEach(
      (client) => {
        const filteredObservations = flattenedObservations?.filter(
          (observation) => observation?.device_id === client?.params?.ip
        );
        if (filteredObservations.length) {
          client.send(JSON.stringify(filteredObservations));
        }
      }
    );

    flattenedObservations.forEach((observation) => {
      addObservation(observation);
    });

    updateObservationsToCare();

    return res.send(req.body);
  };

  static getTime = async (req, res) => {
    res.send({
      time: new Date().toISOString(),
    });
  };

  static getLatestVitals = catchAsync(async (req, res) => {
    const { device_id } = req.query;
    console.log(this.latestObservation);
    const data = this.latestObservation.get(device_id);

    if (!data)
      throw new NotFoundException(`No data found with device id ${device_id}`);

    res.send({
      status: "success",
      data,
    });
  });

  static status = catchAsync(async (req, res) => {
    filterStatusData();
    return res.json(statusData);
  });
}<|MERGE_RESOLUTION|>--- conflicted
+++ resolved
@@ -304,21 +304,9 @@
         console.log("updateObservationsToCare:cameraParams", cameraParams);
 
         const v2Payload = await updateObservationAuto(cameraParams, patient_id);
-<<<<<<< HEAD
         await makeDataDumpToJson(payload, v2Payload, asset.externalId, patient_id, consultation_id);
       }
-      catch(err)
-      {
-=======
-        makeDataDumpToJson(
-          payload,
-          v2Payload,
-          asset.externalId,
-          patient_id,
-          consultation_id
-        );
-      } catch (err) {
->>>>>>> ffecf5a7
+      catch(err) {
         console.log("updateObservationsToCare:Data dump failed", err);
       }
       axios
