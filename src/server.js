import * as dotenv from "dotenv";
dotenv.config({ path: "./.env" });

import cors from "cors";
import path from "path";
import helmet from "helmet";
import express from "express";
import enableWs from "express-ws";
<<<<<<< HEAD
import session from "express-session";
import flash from "connect-flash";
=======
import swaggerUi from "swagger-ui-express";
import * as Sentry from "@sentry/node";
import * as Tracing from "@sentry/tracing";
>>>>>>> e0b9f043

import { cameraRouter } from "./router/cameraRouter.js";
import { configRouter } from "./router/configRouter.js";
import { assetConfigRouter } from "./router/assetConfigRouter.js";
import { authRouter } from "./router/authRouter.js";


import { errorHandler } from "./middleware/errorHandler.js";
import { observationRouter } from "./router/observationRouter.js";
import { notFoundController } from "./controller/NotFoundController.js";

import { swaggerSpec } from "./swagger/swagger.js";
import { morganWithWs } from "./middleware/morganWithWs.js";
import { serverStatusRouter } from "./router/serverStatusRouter.js";
import { healthRouter } from "./router/healthRouter.js";

import { ServerStatusController } from "./controller/ServerStatusController.js";
import { getWs } from "./middleware/getWs.js";

import { openidConfigController } from "./controller/OpenidConfig.js";

const PORT = process.env.PORT || 8090;

const app = express();
const ws = enableWs(app);

app.set("view engine", "ejs");
app.set("views", path.join(path.resolve(), "src/views"));

// flash messages
app.use(session({
  cookieName: "session",
  secret: "ufhq7s-o1%^bn7j6wasec04-mjb*zv^&0@$lb3%9%w3t5pq3^3",
  httpOnly: true,
  maxAge: 1000 * 60 * 30,
  resave: true,
  saveUninitialized: true
}));
app.use(flash());

app.use(getWs(ws));
app.use(express.static(path.join(path.resolve(), "src/public")));
app.use(cors());
app.options("*", cors());
app.use(helmet({ contentSecurityPolicy: false }));

<<<<<<< HEAD
app.use(express.json({limit: '50mb'}));
=======
// Sentry
Sentry.init({
  dsn: process.env.SENTRY_DSN,
  integrations: [
    new Sentry.Integrations.Http({ tracing: true }),
    new Tracing.Integrations.Express({ app }),
  ],
  environment: process.env.SENTRY_ENV,
  tracesSampleRate: 1.0,
});

app.use(Sentry.Handlers.requestHandler());
app.use(Sentry.Handlers.tracingHandler());

app.use(express.json());
>>>>>>> e0b9f043
app.use(express.urlencoded({ extended: true }));
// ws.getWss().clients.forEach(i => i.url)
// logger
app.use(morganWithWs);

// Request Logger
// app.use((req, res, next)=> {
//   console.log('<--Request Logger-->');
//   console.log(req.body)
//   console.log('<!--Request Logger--!>');
//   next();
// })

app.get("/", (req, res) => res.render("pages/index"));
// Swagger definition
app.use("/docs", swaggerUi.serve, swaggerUi.setup(swaggerSpec));

// Auth
app.use(authRouter);

// Camera routes
app.use(cameraRouter);
app.use(observationRouter);
app.use(configRouter);
app.use(assetConfigRouter);
app.use(serverStatusRouter);
app.use(healthRouter);

app.get("/.well-known/openid-configuration", openidConfigController);

app.ws("/logger", (ws, req) => {
  ws.route = "/logger";
});
app.ws("/observations/:ip", (ws, req) => {
  ws.route = "/observations";
  ws.params = req.params;
});

// Error handler

app.use(Sentry.Handlers.errorHandler());
app.use(errorHandler);
app.all("*", notFoundController);

// Server status monitor
ServerStatusController.init(ws);

app.listen(PORT, () =>
  console.log(`[SERVER] : Middleware App listening at http://localhost:${PORT}`)
);<|MERGE_RESOLUTION|>--- conflicted
+++ resolved
@@ -6,14 +6,11 @@
 import helmet from "helmet";
 import express from "express";
 import enableWs from "express-ws";
-<<<<<<< HEAD
 import session from "express-session";
 import flash from "connect-flash";
-=======
 import swaggerUi from "swagger-ui-express";
 import * as Sentry from "@sentry/node";
 import * as Tracing from "@sentry/tracing";
->>>>>>> e0b9f043
 
 import { cameraRouter } from "./router/cameraRouter.js";
 import { configRouter } from "./router/configRouter.js";
@@ -60,9 +57,8 @@
 app.options("*", cors());
 app.use(helmet({ contentSecurityPolicy: false }));
 
-<<<<<<< HEAD
 app.use(express.json({limit: '50mb'}));
-=======
+
 // Sentry
 Sentry.init({
   dsn: process.env.SENTRY_DSN,
@@ -78,7 +74,6 @@
 app.use(Sentry.Handlers.tracingHandler());
 
 app.use(express.json());
->>>>>>> e0b9f043
 app.use(express.urlencoded({ extended: true }));
 // ws.getWss().clients.forEach(i => i.url)
 // logger
