--- conflicted
+++ resolved
@@ -21,13 +21,9 @@
 
 import { swaggerSpec } from "./swagger/swagger.js";
 import { morganWithWs } from "./middleware/morganWithWs.js";
-<<<<<<< HEAD
-import { serverStatusRouter } from "./router/serverStatus.Router.js";
-=======
 import { serverStatusRouter } from "./router/serverStatusRouter.js";
 import { healthRouter } from "./router/healthRouter.js";
 
->>>>>>> 99eb6aca
 import { ServerStatusController } from "./controller/ServerStatusController.js";
 import { getWs } from "./middleware/getWs.js";
 
@@ -100,13 +96,9 @@
 });
 
 // Error handler
-<<<<<<< HEAD
 
 app.use(Sentry.Handlers.errorHandler());
-app.use(errorHandler(ws));
-=======
 app.use(errorHandler);
->>>>>>> 99eb6aca
 app.all("*", notFoundController);
 
 // Server status monitor
