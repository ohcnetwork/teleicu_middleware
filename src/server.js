--- conflicted
+++ resolved
@@ -8,79 +8,35 @@
 import swaggerUi from "swagger-ui-express";
 import enableWs from "express-ws";
 
-<<<<<<< HEAD
+
 import { cameraRouter } from "./router/cameraRouter.js";
 import { configRouter } from "./router/configRouter.js";
-=======
-import { swaggerSpec } from "./swagger/swagger.js";
->>>>>>> dac26339
+
 import { errorHandler } from "./middleware/errorHandler.js";
 import { cameraRouter } from "./router/cameraRouter.js";
 import { observationRouter } from "./router/observationRouter.js";
 import { notFoundController } from "./controller/NotFoundController.js";
-<<<<<<< HEAD
+
 import { swaggerSpec } from "./swagger/swagger.js";
 import { morganWithWs } from "./middleware/morganWithWs.js";
 import { serverStatusRouter } from "./router/serverStatus.Router.js";
 
 import { ServerStatusController } from "./controller/ServerStatusController.js";
-=======
->>>>>>> dac26339
 
 const PORT = process.env.PORT || 8090;
 
 const app = express();
 const ws = enableWs(app);
 
-<<<<<<< HEAD
+
 app.set("view engine", "ejs");
 app.set("views", path.join(path.resolve(), "src/views"));
 
 app.use(express.static(path.join(path.resolve(), "src/public")));
 app.use(cors({ origin: [] }));
 app.use(helmet({ contentSecurityPolicy: false }));
-=======
-const requestLogger = (req, res, next) => {
-  console.log(
-    `${new Date().toISOString()}: ${req.ip} ${req.method} ${req.url}`
-  );
-  // Log Headers
-  console.log(req.headers);
-  // Log Body
-  console.log(req.body);
-  console.log("\n");
-  next();
-};
 
-function logResponseBody(req, res, next) {
-  var oldWrite = res.write,
-    oldEnd = res.end;
 
-  var chunks = [];
-
-  res.write = function (chunk) {
-    chunks.push(chunk);
-
-    return oldWrite.apply(res, arguments);
-  };
-
-  res.end = function (chunk) {
-    if (chunk) chunks.push(chunk);
-
-    var body = Buffer.concat(chunks).toString("utf8");
-    console.log(req.path, body);
-
-    oldEnd.apply(res, arguments);
-  };
-
-  next();
-}
-
-// app.use(logResponseBody);
-
-app.use(cors());
-app.use(helmet());
->>>>>>> dac26339
 app.use(express.json());
 app.use(express.urlencoded({ extended: true }));
 
@@ -93,15 +49,11 @@
 
 // Camera routes
 app.use(cameraRouter);
-<<<<<<< HEAD
+app.use(observationRouter);
 app.use(configRouter);
 app.use(serverStatusRouter);
 
 app.ws("/logger", (ws, req) => {});
-=======
-// observation routes
-app.use(observationRouter);
->>>>>>> dac26339
 
 // Error handler
 app.use(errorHandler(ws));
