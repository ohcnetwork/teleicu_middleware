import axios, { AxiosError, AxiosResponse } from "axios";
import { randomUUID } from "crypto";
import fs from "fs";
import path from "path";



import { observationData, staticObservations } from "@/controller/ObservationController";
import prisma from "@/lib/prisma";
import { AssetBed } from "@/types/asset";
import { CameraParams } from "@/types/camera";
import { CarePaginatedResponse } from "@/types/care";
import {
  DailyRoundObservation,
  Observation,
  ObservationType,
} from "@/types/observation";
import { OCRV2Response } from "@/types/ocr";
import { CameraUtils } from "@/utils/CameraUtils";
import { isValid } from "@/utils/ObservationUtils";
import { generateHeaders } from "@/utils/assetUtils";
import { careApi, openaiApiKey, openaiApiVersion, openaiVisionModel, saveDailyRound, saveVitalsStat } from "@/utils/configs";
import { getPatientId } from "@/utils/dailyRoundUtils";
import { downloadImage } from "@/utils/downloadImageWithDigestRouter";
import { parseVitalsFromImage } from "@/utils/ocr";
<<<<<<< HEAD
import { Accuracy, calculateVitalsAccuracy } from "@/utils/vitalsAccuracy";
=======
import { caclculateVitalsAccuracy } from "@/utils/vitalsAccuracy";
>>>>>>> cc959940


const UPDATE_INTERVAL = 60 * 60 * 1000;

export async function getMonitorPreset(bedId: string, assetId: string) {
  const response = await axios
    .get<unknown, AxiosResponse<CarePaginatedResponse<AssetBed>>>(
      `${careApi}/api/v1/assetbed/?bed=${bedId}&preset_name=monitor`,
      {
        headers: await generateHeaders(assetId),
      },
    )
    .catch((error: AxiosError) => error.response);

  if (response?.status !== 200) {
    console.error(
      `Failed to get assetbed from care for the bed ${bedId} and asset ${assetId}`,
    );
    return null;
  }

  const assetBed = response.data?.results?.[0];
  if (!assetBed) {
    console.error(
      `No assetbed found for the bed ${bedId} and asset ${assetId}`,
    );
    return null;
  }

  const [username, password, streamId] =
    assetBed.asset_object.meta.camera_access_key.split(":");

  return {
    position: assetBed.meta.position,
    camera: {
      hostname: assetBed.asset_object.meta.local_ip_address,
      username,
      password,
      port: 80,
    },
  };
}

export async function saveImageLocally(
  snapshotUrl: string,
  camParams: CameraParams,
  fileName = `image--${new Date().getTime()}.jpeg`,
) {
  const imagePath = path.resolve("images", fileName);
  await downloadImage(
    snapshotUrl,
    imagePath,
    camParams.username,
    camParams.password,
  );

  return imagePath;
}

export async function getVitalsFromImage(imageUrl: string) {
  const image = fs.readFileSync(imageUrl);
  const data = (await parseVitalsFromImage(image)) as OCRV2Response | null;

  if (!data) {
    console.error("Failed to parse vitals from image");
    return null;
  }

<<<<<<< HEAD
  const date = data.time_stamp ? new Date(data.time_stamp) : new Date();
  const isoDate =
    date.toString() !== "Invalid Date"
      ? date.toISOString()
      : new Date().toISOString();
=======
  // const date = data.time_stamp ? new Date(data.time_stamp) : new Date();
  // const isoDate =
  //   date.toString() !== "Invalid Date"
  //     ? date.toISOString()
  //     : new Date().toISOString();
  const isoDate = new Date().toISOString();
>>>>>>> cc959940

  const payload = {
    taken_at: isoDate,
    spo2: data.spO2?.oxygen_saturation_percentage ?? null,
    ventilator_spo2: data.spO2?.oxygen_saturation_percentage ?? null,
    resp: data.respiration_rate?.breaths_per_minute ?? null,
    pulse: data.ecg?.Heart_Rate_bpm ?? null,
    temperature: data.temperature?.fahrenheit ?? null,
    temperature_measured_at: isoDate,
    bp: {
      systolic: data.nibp?.systolic_mmhg ?? null,
      diastolic: data.nibp?.diastolic_mmhg ?? null,
    },
    rounds_type: "AUTOMATED",
    is_parsed_by_ocr: true,
  } as DailyRoundObservation;

  if (
    payload.temperature &&
    !(payload.temperature >= 95 && payload.temperature <= 106)
  ) {
    payload.temperature = null;
    payload.temperature_measured_at = null;
  }

  if (!payload.bp?.systolic || !payload.bp?.diastolic) {
    payload.bp = {};
  }

  return payloadHasData(payload) ? payload : null;
}

export async function fileAutomatedDailyRound(
  consultationId: string,
  assetId: string,
  vitals: DailyRoundObservation,
) {
  const response = await axios
    .post(
      `${careApi}/api/v1/consultation/${consultationId}/daily_rounds/`,
      vitals,
      { headers: await generateHeaders(assetId) },
    )
    .catch((error: AxiosError) => error.response);

  if (saveDailyRound) {
    await prisma.dailyRound.create({
      data: {
        assetExternalId: assetId,
        status: response?.statusText ?? "FAILED",
        data: JSON.stringify(vitals),
        response: JSON.stringify(response?.data),
      },
    });
  }

  if (response?.status !== 201) {
    console.error(
      `Failed to file the daily round for the consultation ${consultationId} and asset ${assetId}`,
      response?.statusText,
      JSON.stringify(response?.data),
    );
    return;
  }
}

export async function getVitalsFromObservations(assetHostname: string) {
  const getValueFromData = (
    type: ObservationType,
    data: Record<ObservationType, Observation | Observation[]>,
  ) => {
    if (!data || !data[type]) {
      return null;
    }

    const observation = (
      Array.isArray(data[type])
        ? (data[type] as Observation[])?.[0]
        : data[type]
    ) as Observation;

    const observationTime = new Date(
      observation?.["date-time"]?.replace(" ", "T").concat("+0530"),
    );
    const isStale =
      new Date().getTime() - observationTime.getTime() > UPDATE_INTERVAL;

    if (isStale || !isValid(observation)) {
      return null;
    }

    switch (type) {
      case "body-temperature1":
      case "body-temperature2": {
        if (
          observation["low-limit"]! < observation.value! &&
          observation.value! < observation["high-limit"]!
        ) {
          return {
            temperature: observation.value,
            temperature_measured_at: observationTime.toISOString(),
          };
        }
        return null;
      }
      case "blood-pressure":
        return {
          systolic: observation.systolic?.value,
          diastolic: observation.diastolic?.value,
        };

      default:
        return observation.value ?? null;
    }
  };

  console.log(
    `Getting vitals from observations for the asset ${assetHostname}`,
  );

  const observation = staticObservations.find(
    (observation) => observation.device_id === assetHostname,
  );

  if (
    !observation ||
    new Date().getTime() - new Date(observation.last_updated).getTime() >
      UPDATE_INTERVAL
  ) {
    return null;
  }

  const data = observation.observations;
  const vitals = {
    taken_at: observation.last_updated,
    spo2: getValueFromData("SpO2", data),
    ventilator_spo2: getValueFromData("SpO2", data),
    resp: getValueFromData("respiratory-rate", data),
    pulse:
      getValueFromData("heart-rate", data) ??
      getValueFromData("pulse-rate", data),
    ...(((getValueFromData("body-temperature1", data) ??
      getValueFromData("body-temperature2", data)) as {
      temperature: number;
      temperature_mesured_at: string;
    } | null) ?? { temperature: null, temperature_measured_at: null }),
    bp: getValueFromData("blood-pressure", data) ?? {},
    rounds_type: "AUTOMATED",
    is_parsed_by_ocr: false,
  } as DailyRoundObservation;

  return payloadHasData(vitals) ? vitals : null;
}

export function payloadHasData(payload: Record<string, any>): boolean {
  return Object.values(payload).some((value) => {
    if (value === null || value === undefined) {
      return false;
    } else if (typeof value === "object") {
      return payloadHasData(value);
    } else if (Array.isArray(value) && value.length === 0) {
      return false;
    }

    return true;
  });
}

export function getVitalsFromObservationsForAccuracy(
  deviceId: string,
  time: string,
) {
  // TODO: consider optimizing this
  const observations = observationData
    .reduce((acc, curr) => {
      return [...acc, ...curr.data];
    }, [] as Observation[][])
    .find(
      (observation) =>
        observation[0].device_id === deviceId &&
        new Date(observation[0]["date-time"]).toISOString() ===
          new Date(time).toISOString(),
    );

  if (!observations) {
    return null;
  }

  const vitals = observations.reduce(
    (acc, curr) => {
      switch (curr.observation_id) {
        case "SpO2":
          return { ...acc, spo2: curr.value, ventilator_spo2: curr.value };
        case "respiratory-rate":
          return { ...acc, resp: curr.value };
        case "heart-rate":
          return { ...acc, pulse: curr.value ?? acc.pulse };
        case "pulse-rate":
          return { ...acc, pulse: acc.pulse ?? curr.value };
        case "body-temperature1":
          return {
            ...acc,
            temperature: curr.value ?? acc.temperature,
            temperature_measured_at: curr["date-time"],
          };
        case "body-temperature2":
          return {
            ...acc,
            temperature: acc.temperature ?? curr.value,
            temperature_measured_at: curr["date-time"],
          };
        case "blood-pressure":
          return {
            ...acc,
            bp: {
              systolic: curr.systolic.value,
              diastolic: curr.diastolic.value,
              map: curr.map?.value,
            },
          };
        default:
          return acc;
      }
    },
    {
      taken_at: time,
      rounds_type: "AUTOMATED",
      is_parsed_by_ocr: false,
    } as DailyRoundObservation,
  );

  return payloadHasData(vitals) ? vitals : null;
}

export async function automatedDailyRounds() {
  console.log("Automated daily rounds");
  const monitors = await prisma.asset.findMany({
    where: {
      type: "HL7MONITOR",
      deleted: false,
    },
  });

  console.log(`Found ${monitors.length} monitors`);
  monitors.forEach(async (monitor) => {
    const { consultation_id, patient_id, bed_id, asset_beds } =
      await getPatientId(monitor.externalId);

    console.log(`Processing monitor ${monitor.externalId}`);
    console.log(
      `Consultation ID: ${consultation_id}, Patient ID: ${patient_id}, Bed ID: ${bed_id}`,
    );
    if (!consultation_id || !patient_id || !bed_id) {
      console.error(`Patient not found for the asset ${monitor.externalId}`);
      return;
    }

    const _id = randomUUID();
    let vitals: DailyRoundObservation | null = saveVitalsStat
      ? null
      : await getVitalsFromObservations(monitor.ipAddress);

    console.log(
<<<<<<< HEAD
      saveVitalsStat
        ? "Skipping vitals from observations as saving vitals stat is enabled"
=======
      saveDailyRound
        ? "Skipping vitals from observations as saving daily round is enabled"
>>>>>>> cc959940
        : `Vitals from observations: ${JSON.stringify(vitals)}`,
    );

    if (!vitals && openaiApiKey) {
      console.log(`Getting vitals from camera for the patient ${patient_id}`);

      if (!asset_beds || asset_beds.length === 0) {
        console.error(
          `No asset beds found for the asset ${monitor.externalId}`,
        );
        return;
      }

      console.log(`Asset beds: ${JSON.stringify(asset_beds)}`);

      const [username, password, streamId] =
        asset_beds[0].asset_object.meta.camera_access_key.split(":");
      const position = asset_beds[0].meta.position;
      const camera = {
        useSecure: false,
        hostname: asset_beds[0].asset_object.meta.local_ip_address,
        username,
        password,
        port: 80,
      };

      console.log(`Camera: ${JSON.stringify(camera)}`);

      console.log(`Moving camera to position: ${JSON.stringify(position)}`);

      await CameraUtils.absoluteMove({
        camParams: camera,
        ...position,
      });

      console.log(`Camera moved to position: ${JSON.stringify(position)}`);
      CameraUtils.lockCamera(camera.hostname, 1000 * 60 * 2);

      await new Promise((resolve) => setTimeout(resolve, 60 * 1000));

      const snapshotUrl = await CameraUtils.getSnapshotUri({
        camParams: camera,
      });
      const imageUrl = await saveImageLocally(snapshotUrl.uri, camera, _id);

      CameraUtils.unlockCamera(camera.hostname);

      vitals = await getVitalsFromImage(imageUrl);
      console.log(`Vitals from image: ${JSON.stringify(vitals)}`);
    }

<<<<<<< HEAD
    if (vitals && saveVitalsStat) {
      const vitalsFromObservation = await getVitalsFromObservationsForAccuracy(
        monitor.ipAddress,
        new Date(vitals.taken_at!).toISOString(),
      );
      console.log(
        `Vitals from observations for accuracy: ${JSON.stringify(vitalsFromObservation)}`,
      );

      const accuracy = calculateVitalsAccuracy(vitals, vitalsFromObservation);

      if (accuracy !== null) {
        console.log(`Accuracy: ${accuracy.overall}%`);
=======
    if (saveVitalsStat) {
      const vitalsFromObservation = await getVitalsFromObservations(
        monitor.ipAddress,
      );
      console.log(
        `Vitals from observations: ${JSON.stringify(vitalsFromObservation)}`,
      );

      const accuracy = caclculateVitalsAccuracy(vitals, vitalsFromObservation);

      if (accuracy !== null) {
        console.log(`Accuracy: ${accuracy}%`);
>>>>>>> cc959940

        const lastVitalRecord = await prisma.vitalsStat.findFirst({
          orderBy: { createdAt: "desc" },
        });
        const weight = lastVitalRecord?.id; // number of records
<<<<<<< HEAD
        const cumulativeAccuracy = (
          lastVitalRecord?.cumulativeAccuracy as Accuracy
        ).metrics.map((metric) => {
          const latestMetric = accuracy.metrics.find(
            (m) => m.field === metric.field,
          );

          return {
            ...metric,
            accuracy: lastVitalRecord
              ? (metric.accuracy * weight! + latestMetric?.accuracy!) /
                (weight! + 1)
              : latestMetric?.accuracy!,
            falsePositive:
              lastVitalRecord && latestMetric?.falsePositive
                ? (metric.falsePositive! * weight! +
                    latestMetric?.falsePositive!) /
                  (weight! + 1)
                : metric.falsePositive,
            falseNegative:
              lastVitalRecord && latestMetric?.falseNegative
                ? (metric.falseNegative! * weight! +
                    latestMetric?.falseNegative!) /
                  (weight! + 1)
                : metric.falseNegative,
          };
        });

        prisma.vitalsStat.create({
=======
        const cumulativeAccuracy = lastVitalRecord
          ? (weight! * lastVitalRecord.cumulativeAccuracy + accuracy) /
            (weight! + 1)
          : accuracy;

        await prisma.vitalsStat.create({
>>>>>>> cc959940
          data: {
            imageId: _id,
            vitalsFromImage: JSON.parse(JSON.stringify(vitals)),
            vitalsFromObservation: JSON.parse(
              JSON.stringify(vitalsFromObservation),
            ),
            gptDetails: {
              model: openaiVisionModel,
              version: openaiApiVersion,
            },
            accuracy,
            cumulativeAccuracy,
          },
        });
      }
<<<<<<< HEAD
    }

    const vitalsFromObservation = await getVitalsFromObservations(
      monitor.ipAddress,
    );
    console.log(
      `Vitals from observations: ${JSON.stringify(vitalsFromObservation)}`,
    );
    vitals = vitalsFromObservation ?? vitals;

    if (!vitals) {
=======

      vitals = vitalsFromObservation ?? vitals;
    }

    if (!vitals || !payloadHasData(vitals)) {
>>>>>>> cc959940
      console.error(`No vitals found for the patient ${patient_id}`);
      return;
    }

    console.log(`Filing daily round for the patient ${patient_id}`);
    await fileAutomatedDailyRound(consultation_id, monitor.externalId, vitals);
    console.log(`Daily round filed for the patient ${patient_id}`);
  });
}<|MERGE_RESOLUTION|>--- conflicted
+++ resolved
@@ -23,11 +23,7 @@
 import { getPatientId } from "@/utils/dailyRoundUtils";
 import { downloadImage } from "@/utils/downloadImageWithDigestRouter";
 import { parseVitalsFromImage } from "@/utils/ocr";
-<<<<<<< HEAD
 import { Accuracy, calculateVitalsAccuracy } from "@/utils/vitalsAccuracy";
-=======
-import { caclculateVitalsAccuracy } from "@/utils/vitalsAccuracy";
->>>>>>> cc959940
 
 
 const UPDATE_INTERVAL = 60 * 60 * 1000;
@@ -96,20 +92,11 @@
     return null;
   }
 
-<<<<<<< HEAD
   const date = data.time_stamp ? new Date(data.time_stamp) : new Date();
   const isoDate =
     date.toString() !== "Invalid Date"
       ? date.toISOString()
       : new Date().toISOString();
-=======
-  // const date = data.time_stamp ? new Date(data.time_stamp) : new Date();
-  // const isoDate =
-  //   date.toString() !== "Invalid Date"
-  //     ? date.toISOString()
-  //     : new Date().toISOString();
-  const isoDate = new Date().toISOString();
->>>>>>> cc959940
 
   const payload = {
     taken_at: isoDate,
@@ -373,13 +360,8 @@
       : await getVitalsFromObservations(monitor.ipAddress);
 
     console.log(
-<<<<<<< HEAD
       saveVitalsStat
         ? "Skipping vitals from observations as saving vitals stat is enabled"
-=======
-      saveDailyRound
-        ? "Skipping vitals from observations as saving daily round is enabled"
->>>>>>> cc959940
         : `Vitals from observations: ${JSON.stringify(vitals)}`,
     );
 
@@ -431,7 +413,6 @@
       console.log(`Vitals from image: ${JSON.stringify(vitals)}`);
     }
 
-<<<<<<< HEAD
     if (vitals && saveVitalsStat) {
       const vitalsFromObservation = await getVitalsFromObservationsForAccuracy(
         monitor.ipAddress,
@@ -445,26 +426,11 @@
 
       if (accuracy !== null) {
         console.log(`Accuracy: ${accuracy.overall}%`);
-=======
-    if (saveVitalsStat) {
-      const vitalsFromObservation = await getVitalsFromObservations(
-        monitor.ipAddress,
-      );
-      console.log(
-        `Vitals from observations: ${JSON.stringify(vitalsFromObservation)}`,
-      );
-
-      const accuracy = caclculateVitalsAccuracy(vitals, vitalsFromObservation);
-
-      if (accuracy !== null) {
-        console.log(`Accuracy: ${accuracy}%`);
->>>>>>> cc959940
 
         const lastVitalRecord = await prisma.vitalsStat.findFirst({
           orderBy: { createdAt: "desc" },
         });
         const weight = lastVitalRecord?.id; // number of records
-<<<<<<< HEAD
         const cumulativeAccuracy = (
           lastVitalRecord?.cumulativeAccuracy as Accuracy
         ).metrics.map((metric) => {
@@ -494,14 +460,6 @@
         });
 
         prisma.vitalsStat.create({
-=======
-        const cumulativeAccuracy = lastVitalRecord
-          ? (weight! * lastVitalRecord.cumulativeAccuracy + accuracy) /
-            (weight! + 1)
-          : accuracy;
-
-        await prisma.vitalsStat.create({
->>>>>>> cc959940
           data: {
             imageId: _id,
             vitalsFromImage: JSON.parse(JSON.stringify(vitals)),
@@ -517,7 +475,6 @@
           },
         });
       }
-<<<<<<< HEAD
     }
 
     const vitalsFromObservation = await getVitalsFromObservations(
@@ -529,13 +486,6 @@
     vitals = vitalsFromObservation ?? vitals;
 
     if (!vitals) {
-=======
-
-      vitals = vitalsFromObservation ?? vitals;
-    }
-
-    if (!vitals || !payloadHasData(vitals)) {
->>>>>>> cc959940
       console.error(`No vitals found for the patient ${patient_id}`);
       return;
     }
