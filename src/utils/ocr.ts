<<<<<<< HEAD
import { openaiApiKey, openaiApiVersion, openaiEndpoint, openaiUseAzure, openaiVisionModel } from "./configs";
import { AzureOpenAI, OpenAI } from "openai";
import sharp from "sharp";


=======
import {
  openaiApiKey,
  openaiApiVersion,
  openaiEndpoint,
  openaiUseAzure,
  openaiVisionModel,
} from "./configs";
import { AzureOpenAI, OpenAI } from "openai";
import sharp from "sharp";

>>>>>>> cc959940
const openai = openaiUseAzure
  ? new AzureOpenAI({
      apiKey: openaiApiKey,
      endpoint: openaiEndpoint,
      apiVersion: openaiApiVersion,
    })
  : new OpenAI({
      apiKey: openaiApiKey,
    });

export async function compressImage(image: Buffer) {
  return await sharp(image).resize(1000).jpeg({ quality: 80 }).toBuffer();
}

export function encodeImage(image: Buffer) {
  return Buffer.from(image).toString("base64");
}

export async function parseVitalsFromImage(image: Buffer) {
  const compressedImage = await compressImage(image);
  const b64Image = encodeImage(compressedImage);
  const imageUrl = `data:image/jpeg;base64,${b64Image}`;

  try {
    const completions = await openai.chat.completions.create({
      model: openaiVisionModel,
      max_tokens: 4096,
      temperature: 0.4,
      // response_format: { type: "json_object" },
      messages: [
        {
          role: "system",
          content: `
        You are an expert 5Para Monitor reader of patients. You are given 5Para Monitor image, analyze it and predict patient's reading, you will output the readings in minified JSON format only.
            
        Tips to analyze the ocr data: monitor can be zoomed in or zoomed out, most of the times readings that we want are at extreme right of the monitor screen, use expertise in reading 5ParaMonitor to make educated guesses about the correct reading of a field.
            
        NOTE: Many fields from below example can be missing, you need to output null for those fields.
            
        Example output in minified JSON format:   
<<<<<<< HEAD
        {"time_stamp":"yyyy-mm-ddThh:mm:ssZ","ecg":{"Heart_Rate_bpm":<value/null>},"nibp":{"systolic_mmhg":<value/null>,"diastolic_mmhg":<value/null>,"mean_arterial_pressure_mmhg":<value/null>},"spO2":{"oxygen_saturation_percentage":<value/null>},"respiration_rate":{"breaths_per_minute":<value/null>},"temperature":{"fahrenheit":<value/null>}}
=======
        {"time_stamp":"yyyy-mm-ddThh:mm:ss","ecg":{"Heart_Rate_bpm":<value/null>},"nibp":{"systolic_mmhg":<value/null>,"diastolic_mmhg":<value/null>,"mean_arterial_pressure_mmhg":<value/null>},"spO2":{"oxygen_saturation_percentage":<value/null>},"respiration_rate":{"breaths_per_minute":<value/null>},"temperature":{"fahrenheit":<value/null>}}
>>>>>>> cc959940

        The output should be minified JSON format only.
        `.trim(),
        },
        {
          role: "user",
          content: [
            {
              type: "image_url",
              image_url: {
                url: imageUrl,
              },
            },
          ],
        },
      ],
    });
<<<<<<< HEAD

    const response = completions.choices.shift()?.message.content;

    if (!response) {
      console.error("Failed to get response from OpenAI");
      return null;
    }

=======

    const response = completions.choices.shift()?.message.content;

    if (!response) {
      console.error("Failed to get response from OpenAI");
      return null;
    }

>>>>>>> cc959940
    console.log(`[OCR] : ${response}`);
    return JSON.parse(response);
  } catch (error) {
    console.error("Failed to get response from OpenAI", error);
    return null;
  }
}<|MERGE_RESOLUTION|>--- conflicted
+++ resolved
@@ -1,10 +1,3 @@
-<<<<<<< HEAD
-import { openaiApiKey, openaiApiVersion, openaiEndpoint, openaiUseAzure, openaiVisionModel } from "./configs";
-import { AzureOpenAI, OpenAI } from "openai";
-import sharp from "sharp";
-
-
-=======
 import {
   openaiApiKey,
   openaiApiVersion,
@@ -15,7 +8,6 @@
 import { AzureOpenAI, OpenAI } from "openai";
 import sharp from "sharp";
 
->>>>>>> cc959940
 const openai = openaiUseAzure
   ? new AzureOpenAI({
       apiKey: openaiApiKey,
@@ -56,11 +48,7 @@
         NOTE: Many fields from below example can be missing, you need to output null for those fields.
             
         Example output in minified JSON format:   
-<<<<<<< HEAD
         {"time_stamp":"yyyy-mm-ddThh:mm:ssZ","ecg":{"Heart_Rate_bpm":<value/null>},"nibp":{"systolic_mmhg":<value/null>,"diastolic_mmhg":<value/null>,"mean_arterial_pressure_mmhg":<value/null>},"spO2":{"oxygen_saturation_percentage":<value/null>},"respiration_rate":{"breaths_per_minute":<value/null>},"temperature":{"fahrenheit":<value/null>}}
-=======
-        {"time_stamp":"yyyy-mm-ddThh:mm:ss","ecg":{"Heart_Rate_bpm":<value/null>},"nibp":{"systolic_mmhg":<value/null>,"diastolic_mmhg":<value/null>,"mean_arterial_pressure_mmhg":<value/null>},"spO2":{"oxygen_saturation_percentage":<value/null>},"respiration_rate":{"breaths_per_minute":<value/null>},"temperature":{"fahrenheit":<value/null>}}
->>>>>>> cc959940
 
         The output should be minified JSON format only.
         `.trim(),
@@ -78,7 +66,6 @@
         },
       ],
     });
-<<<<<<< HEAD
 
     const response = completions.choices.shift()?.message.content;
 
@@ -87,16 +74,6 @@
       return null;
     }
 
-=======
-
-    const response = completions.choices.shift()?.message.content;
-
-    if (!response) {
-      console.error("Failed to get response from OpenAI");
-      return null;
-    }
-
->>>>>>> cc959940
     console.log(`[OCR] : ${response}`);
     return JSON.parse(response);
   } catch (error) {
