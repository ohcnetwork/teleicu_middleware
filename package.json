{
  "dependencies": {
<<<<<<< HEAD
    "@sentry/node": "^6.17.7",
    "@sentry/tracing": "^6.17.7",
=======
    "axios": "^0.26.1",
>>>>>>> 99eb6aca
    "cors": "^2.8.5",
    "dotenv": "^10.0.0",
    "ejs": "^3.1.6",
    "express": "^4.17.1",
    "express-validator": "^6.14.0",
    "express-ws": "^5.0.2",
    "helmet": "^4.6.0",
    "morgan": "^1.10.0",
    "node-jose": "^2.1.0",
    "onvif": "^0.6.5",
    "pidusage": "^3.0.0",
    "swagger-jsdoc": "^6.1.0",
    "swagger-ui-express": "^4.3.0"
  },
  "scripts": {
    "start": "node src/server.js",
    "dev": "nodemon src/server.js"
  },
  "name": "teleicu_middleware",
  "description": "Middleware to help tunnel CCTV Streams and ONVIF APIs for TeleICU",
  "version": "0.0.1",
  "main": "server.js",
  "type": "module",
  "repository": {
    "type": "git",
    "url": "git+https://github.com/coronasafe/teleicu_middleware.git"
  },
  "keywords": [
    "teleicu",
    "express",
    "onvif"
  ],
  "author": "",
  "license": "MIT",
  "bugs": {
    "url": "https://github.com/coronasafe/teleicu_middleware/issues"
  },
  "homepage": "https://github.com/coronasafe/teleicu_middleware#readme",
  "devDependencies": {
    "@types/express-ws": "^3.0.1",
    "nodemon": "^2.0.15"
  }
}<|MERGE_RESOLUTION|>--- conflicted
+++ resolved
@@ -1,11 +1,8 @@
 {
   "dependencies": {
-<<<<<<< HEAD
     "@sentry/node": "^6.17.7",
     "@sentry/tracing": "^6.17.7",
-=======
     "axios": "^0.26.1",
->>>>>>> 99eb6aca
     "cors": "^2.8.5",
     "dotenv": "^10.0.0",
     "ejs": "^3.1.6",
