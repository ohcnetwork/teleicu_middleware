--- conflicted
+++ resolved
@@ -1,11 +1,8 @@
 {
   "dependencies": {
-<<<<<<< HEAD
     "@prisma/client": "^4.0.0",
-=======
     "@sentry/node": "^6.17.7",
     "@sentry/tracing": "^6.17.7",
->>>>>>> e0b9f043
     "axios": "^0.26.1",
     "connect-flash": "^0.1.1",
     "cors": "^2.8.5",
@@ -51,11 +48,7 @@
   "homepage": "https://github.com/coronasafe/teleicu_middleware#readme",
   "devDependencies": {
     "@types/express-ws": "^3.0.1",
-<<<<<<< HEAD
-    "nodemon": "^2.0.15",
     "prisma": "^4.0.0"
-=======
     "nodemon": "^2.0.19"
->>>>>>> e0b9f043
   }
 }